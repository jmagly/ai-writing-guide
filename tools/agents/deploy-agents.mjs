#!/usr/bin/env node
/**
 * Deploy Agents and Commands - Orchestrator
 *
 * Deploy agents/commands from this repository to a target project.
 * Delegates to provider-specific modules for platform-specific deployment.
 *
 * Usage:
 *   node tools/agents/deploy-agents.mjs [options]
 *
 * Options:
 *   --source <path>          Source directory (defaults to repo root)
 *   --target <path>          Target directory (defaults to cwd)
 *   --mode <type>            Deployment mode: general, sdlc, marketing, both, or all (default)
 *   --deploy-commands        Deploy commands in addition to agents
 *   --deploy-skills          Deploy skills in addition to agents
 *   --commands-only          Deploy only commands (skip agents)
 *   --skills-only            Deploy only skills (skip agents)
 *   --dry-run                Show what would be deployed without writing
 *   --force                  Overwrite existing files
<<<<<<< HEAD
 *   --provider <name>        Target provider: claude (default), openai, codex, cursor, opencode, copilot, factory, warp, or windsurf
=======
 *   --provider <name>        Target provider: claude (default), openai, codex, cursor, opencode, copilot, factory, or windsurf
>>>>>>> 6e443f0e
 *   --reasoning-model <name> Override model for reasoning tasks
 *   --coding-model <name>    Override model for coding tasks
 *   --efficiency-model <name> Override model for efficiency tasks
 *   --as-agents-md           Aggregate to single AGENTS.md (OpenAI/Codex)
 *   --create-agents-md       Create/update AGENTS.md template (Factory/Codex/OpenCode/Cursor)
 *
 * Modes:
 *   general   - Deploy only writing-quality addon agents and commands (alias: writing)
 *   writing   - Deploy only writing-quality addon agents (alias for general)
 *   sdlc      - Deploy only SDLC Complete framework agents and commands
 *   marketing - Deploy only Media/Marketing Kit framework agents and commands
 *   both      - Deploy writing + SDLC (legacy compatibility)
 *   all       - Deploy all frameworks + addons (default)
 *
 * Providers:
 *   claude    - Claude Code (default) - .claude/agents/, .claude/commands/, .claude/skills/, .claude/rules/
 *   factory   - Factory AI - .factory/droids/, .factory/commands/
 *   codex     - OpenAI Codex - .codex/agents/, .codex/commands/, ~/.codex/skills/
 *   openai    - Alias for codex
 *   opencode  - OpenCode - .opencode/agent/, .opencode/command/
 *   copilot   - GitHub Copilot - .github/agents/ (YAML format)
 *   cursor    - Cursor IDE - .cursor/rules/ (MDC format)
 *   warp      - Warp Terminal - WARP.md (aggregated)
 *   windsurf  - Windsurf (experimental) - AGENTS.md, .windsurfrules
 *
 * Defaults:
 *   --source resolves relative to this script's repo root (../..)
 *   --target is process.cwd()
 *   --mode is 'all'
 */

import fs from 'fs';
import path from 'path';
import { fileURLToPath } from 'url';

// ============================================================================
// Provider Registry
// ============================================================================

const PROVIDER_ALIASES = {
  'openai': 'codex'
};

const AVAILABLE_PROVIDERS = ['claude', 'factory', 'codex', 'opencode', 'copilot', 'cursor', 'warp', 'windsurf'];

// ============================================================================
// Argument Parsing
// ============================================================================

function parseArgs() {
  const args = process.argv.slice(2);
  const cfg = {
    source: null,
    target: process.cwd(),
    mode: 'all',  // 'general', 'sdlc', 'marketing', 'both' (legacy), or 'all'
    dryRun: false,
    force: false,
    provider: 'claude',
    reasoningModel: null,
    codingModel: null,
    efficiencyModel: null,
    asAgentsMd: false,
    createAgentsMd: false,
    deployCommands: false,
    deploySkills: false,
    commandsOnly: false,
    skillsOnly: false
  };
  for (let i = 0; i < args.length; i++) {
    const a = args[i];
    if (a === '--source' && args[i + 1]) cfg.source = path.resolve(args[++i]);
    else if (a === '--target' && args[i + 1]) cfg.target = path.resolve(args[++i]);
    else if (a === '--mode' && args[i + 1]) cfg.mode = String(args[++i]).toLowerCase();
    else if (a === '--dry-run') cfg.dryRun = true;
    else if (a === '--force') cfg.force = true;
    else if ((a === '--provider' || a === '--platform') && args[i + 1]) cfg.provider = String(args[++i]).toLowerCase();
    else if (a === '--reasoning-model' && args[i + 1]) cfg.reasoningModel = args[++i];
    else if (a === '--coding-model' && args[i + 1]) cfg.codingModel = args[++i];
    else if (a === '--efficiency-model' && args[i + 1]) cfg.efficiencyModel = args[++i];
    else if (a === '--as-agents-md') cfg.asAgentsMd = true;
    else if (a === '--create-agents-md') cfg.createAgentsMd = true;
    else if (a === '--deploy-commands') cfg.deployCommands = true;
    else if (a === '--deploy-skills') cfg.deploySkills = true;
    else if (a === '--commands-only') cfg.commandsOnly = true;
    else if (a === '--skills-only') cfg.skillsOnly = true;
<<<<<<< HEAD
    else if (a === '--help' || a === '-h') {
      printHelp();
      process.exit(0);
=======
  }
  return cfg;
}

function ensureDir(d) {
  if (!fs.existsSync(d)) fs.mkdirSync(d, { recursive: true });
}

function listMdFiles(dir, excludePatterns = []) {
  if (!fs.existsSync(dir)) return [];
  const defaultExcluded = ['README.md', 'manifest.md', 'agent-template.md', 'openai-compat.md', 'factory-compat.md', 'windsurf-compat.md', 'DEVELOPMENT_GUIDE.md'];
  const excluded = [...defaultExcluded, ...excludePatterns];
  return fs
    .readdirSync(dir, { withFileTypes: true })
    .filter((e) => e.isFile() && e.name.toLowerCase().endsWith('.md') && !excluded.includes(e.name))
    .map((e) => path.join(dir, e.name));
}

function listSkillDirs(dir) {
  // Skills are directories containing SKILL.md
  if (!fs.existsSync(dir)) return [];
  return fs
    .readdirSync(dir, { withFileTypes: true })
    .filter((e) => e.isDirectory() && fs.existsSync(path.join(dir, e.name, 'SKILL.md')))
    .map((e) => path.join(dir, e.name));
}

function listMdFilesRecursive(dir, excludePatterns = []) {
  if (!fs.existsSync(dir)) return [];
  const defaultExcluded = ['README.md', 'manifest.md', 'agent-template.md', 'openai-compat.md', 'factory-compat.md', 'windsurf-compat.md', 'DEVELOPMENT_GUIDE.md'];
  const excluded = [...defaultExcluded, ...excludePatterns];
  const results = [];

  function scan(currentDir) {
    const entries = fs.readdirSync(currentDir, { withFileTypes: true });
    for (const entry of entries) {
      const fullPath = path.join(currentDir, entry.name);
      if (entry.isDirectory() && entry.name !== 'templates') {
        // Skip templates directory but recurse others
        scan(fullPath);
      } else if (entry.isFile() && entry.name.toLowerCase().endsWith('.md') && !excluded.includes(entry.name)) {
        results.push(fullPath);
      }
    }
  }

  scan(dir);
  return results;
}

function replaceModelFrontmatter(content, provider, models) {
  // Replace 'model:' within the first YAML frontmatter block only.
  const fmStart = content.indexOf('---');
  if (fmStart !== 0) return content;
  const fmEnd = content.indexOf('\n---', 3);
  if (fmEnd === -1) return content;
  const header = content.slice(0, fmEnd + 4); // include trailing --- and newline
  const body = content.slice(fmEnd + 4);

  // Detect original model to classify (opus -> reasoning, sonnet -> coding, haiku -> efficiency)
  const modelMatch = header.match(/^model:\s*([^\n]+)$/m);
  let newModel = null;
  if (modelMatch) {
    const orig = modelMatch[1].trim();
    const clean = orig.replace(/['"]/g, '');
    let role = 'coding';
    if (/^opus$/i.test(clean)) role = 'reasoning';
    else if (/^haiku$/i.test(clean)) role = 'efficiency';
    // select new model
    if (role === 'reasoning') newModel = models.reasoning;
    else if (role === 'efficiency') newModel = models.efficiency;
    else newModel = models.coding;
  }
  if (!newModel) return content;
  const updatedHeader = header.replace(/^model:\s*[^\n]+$/m, `model: ${newModel}`);
  return updatedHeader + body;
}

function transformToFactoryDroid(content, modelCfg, modelsConfig) {
  // Parse existing frontmatter
  const fmMatch = content.match(/^---\n([\s\S]*?)\n---\n([\s\S]*)$/);
  if (!fmMatch) return content;

  const [, frontmatter, body] = fmMatch;

  // Extract metadata
  const rawName = frontmatter.match(/name:\s*(.+)/)?.[1]?.trim();
  const description = frontmatter.match(/description:\s*(.+)/)?.[1]?.trim();
  const modelMatch = frontmatter.match(/model:\s*(.+)/)?.[1]?.trim();
  const toolsMatch = frontmatter.match(/tools:\s*(.+)/)?.[1]?.trim();

  // Convert name to kebab-case for Factory compatibility
  // "Technical Researcher" -> "technical-researcher"
  const name = toKebabCase(rawName);

  // Map model to Factory format
  const factoryModel = mapModelToFactory(modelMatch, modelCfg, modelsConfig);

  // Map tools to Factory equivalents
  const factoryTools = mapToolsToFactory(toolsMatch, name);

  // Generate Factory droid frontmatter
  const factoryFrontmatter = `---
name: ${name}
description: ${description || 'AIWG SDLC agent'}
model: ${factoryModel}
tools: ${JSON.stringify(factoryTools)}
---`;

  return `${factoryFrontmatter}\n\n${body.trim()}`;
}

/**
 * Convert a string to kebab-case
 * "Technical Researcher" -> "technical-researcher"
 * "Software Implementer" -> "software-implementer"
 */
function toKebabCase(str) {
  if (!str) return str;
  return str
    .toLowerCase()
    .replace(/[^a-z0-9]+/g, '-')  // Replace non-alphanumeric with hyphens
    .replace(/^-+|-+$/g, '');      // Trim leading/trailing hyphens
}

function mapToolsToFactory(toolsString, agentName) {
  // Default comprehensive tool set if no tools specified
  if (!toolsString) {
    return ["Read", "LS", "Grep", "Glob", "Edit", "Create", "Execute", "Task", "TodoWrite", "WebSearch", "FetchUrl"];
  }
  
  // Parse tools (comma-separated or array format)
  let originalTools = [];
  if (toolsString.startsWith('[')) {
    try {
      originalTools = JSON.parse(toolsString);
    } catch (e) {
      // Fall back to split
      originalTools = toolsString.replace(/[\[\]"']/g, '').split(/[,\s]+/).filter(Boolean);
    }
  } else {
    originalTools = toolsString.split(/[,\s]+/).filter(Boolean);
  }
  
  // Tool mapping: Claude Code → Factory
  // Note: MultiEdit doesn't exist in Factory - maps to Create, Edit, ApplyPatch
  const toolMap = {
    'Bash': 'Execute',
    'Write': 'Create',  // Will add Edit too
    'WebFetch': 'FetchUrl',
    'Read': 'Read',
    'Grep': 'Grep',
    'Glob': 'Glob',
    'LS': 'LS'
  };

  const factoryTools = new Set();

  // Map original tools
  for (const tool of originalTools) {
    // Special handling for MultiEdit - Factory doesn't have it
    // Map to Edit (the closest equivalent for multi-file editing)
    if (tool === 'MultiEdit') {
      factoryTools.add('Edit');
      continue;
    }

    const mapped = toolMap[tool] || tool;
    factoryTools.add(mapped);

    // If Write is present, add both Create and Edit
    if (tool === 'Write') {
      factoryTools.add('Create');
      factoryTools.add('Edit');
    }
  }
  
  // Orchestration agents need Task tool for invoking subagents
  const orchestrationAgents = [
    'executive-orchestrator',
    'intake-coordinator',
    'documentation-synthesizer',
    'project-manager',
    'deployment-manager',
    'test-architect',
    'architecture-designer',
    'requirements-analyst',
    'security-architect',
    'technical-writer'
  ];
  
  const normalizedName = (agentName || '').toLowerCase().replace(/\s+/g, '-');
  if (orchestrationAgents.some(oa => normalizedName.includes(oa))) {
    factoryTools.add('Task');
    factoryTools.add('TodoWrite');
  }
  
  // Add web tools if WebFetch was present
  if (originalTools.includes('WebFetch')) {
    factoryTools.add('FetchUrl');
    factoryTools.add('WebSearch');
  }
  
  // Convert to sorted array for consistency
  return Array.from(factoryTools).sort();
}

/**
 * Load model configuration from models.json
 * Priority: Project models.json > User ~/.config/aiwg/models.json > AIWG defaults
 */
function loadModelConfig(srcRoot) {
  const locations = [
    { path: path.join(process.cwd(), 'models.json'), label: 'project' },
    { path: path.join(process.env.HOME || process.env.USERPROFILE, '.config', 'aiwg', 'models.json'), label: 'user' },
    { path: path.join(srcRoot, 'agentic', 'code', 'frameworks', 'sdlc-complete', 'config', 'models.json'), label: 'AIWG defaults' }
  ];

  for (const loc of locations) {
    if (fs.existsSync(loc.path)) {
      try {
        const config = JSON.parse(fs.readFileSync(loc.path, 'utf8'));
        config._source = `${loc.label} (${loc.path})`;
        return config;
      } catch (err) {
        console.warn(`Warning: Could not parse models.json at ${loc.path}: ${err.message}`);
      }
    }
  }

  // Fallback to hardcoded defaults if no config found
  return {
    factory: {
      reasoning: { model: 'claude-opus-4-1-20250805' },
      coding: { model: 'claude-sonnet-4-5-20250929' },
      efficiency: { model: 'claude-haiku-3-5' }
    },
    shorthand: {
      'opus': 'claude-opus-4-1-20250805',
      'sonnet': 'claude-sonnet-4-5-20250929',
      'haiku': 'claude-haiku-3-5',
      'inherit': 'inherit'
    }
  };
}

function mapModelToFactory(originalModel, modelCfg, modelsConfig) {
  // Handle override models first
  if (modelCfg.reasoningModel || modelCfg.codingModel || modelCfg.efficiencyModel) {
    const clean = (originalModel || 'sonnet').toLowerCase().replace(/['"]/g, '');
    if (/opus/i.test(clean)) return modelCfg.reasoningModel || modelsConfig.factory.reasoning.model;
    if (/haiku/i.test(clean)) return modelCfg.efficiencyModel || modelsConfig.factory.efficiency.model;
    return modelCfg.codingModel || modelsConfig.factory.coding.model;
  }

  // Use shorthand mappings from config
  const factoryModels = modelsConfig.shorthand || {
    'opus': modelsConfig.factory.reasoning.model,
    'sonnet': modelsConfig.factory.coding.model,
    'haiku': modelsConfig.factory.efficiency.model,
    'inherit': 'inherit'
  };

  const clean = (originalModel || 'sonnet').toLowerCase().replace(/['"]/g, '');

  // Match to Factory model
  for (const [key, value] of Object.entries(factoryModels)) {
    if (clean.includes(key)) return value;
  }

  return modelsConfig.factory.coding.model; // default
}

function transformIfNeeded(srcPath, content, provider, modelCfg, modelsConfig) {
  // Factory uses different format entirely
  if (provider === 'factory') {
    return transformToFactoryDroid(content, modelCfg, modelsConfig);
  }

  // Windsurf uses aggregated AGENTS.md format - transformation handled separately
  if (provider === 'windsurf') {
    return transformToWindsurfAgent(content);
  }

  // OpenCode uses different format with mode, temperature, tools, permissions
  if (provider === 'opencode') {
    // Detect if this is a command (from commands directory) vs agent
    const isCommand = srcPath.includes('/commands/') || srcPath.includes('/command/');
    if (isCommand) {
      return transformToOpencodeCommand(content, modelCfg, modelsConfig);
    }
    return transformToOpencodeAgent(content, modelCfg, modelsConfig);
  }

  // GitHub Copilot uses YAML format with name, description, model, instructions, tools
  if (provider === 'copilot') {
    // Detect if this is a command (from commands directory) vs agent
    const isCommand = srcPath.includes('/commands/') || srcPath.includes('/command/');
    if (isCommand) {
      return transformToCopilotCommand(content, modelCfg, modelsConfig);
    }
    return transformToCopilotAgent(content, modelCfg, modelsConfig);
  }

  let destContent = content;
  // Determine target models by provider and overrides
  const defaults = provider === 'openai'
    ? { reasoning: 'gpt-5', coding: 'gpt-5-codex', efficiency: 'gpt-4o-mini' }
    : { reasoning: 'opus', coding: 'sonnet', efficiency: 'haiku' };
  const models = {
    reasoning: modelCfg.reasoningModel || defaults.reasoning,
    coding: modelCfg.codingModel || defaults.coding,
    efficiency: modelCfg.efficiencyModel || defaults.efficiency
  };
  // Replace model field if provider requested or overrides present
  const needReplace = provider === 'openai' || modelCfg.reasoningModel || modelCfg.codingModel || modelCfg.efficiencyModel;
  if (needReplace) destContent = replaceModelFrontmatter(content, provider, models);
  return destContent;
}

// ============================================================================
// WINDSURF PROVIDER SUPPORT (EXPERIMENTAL)
// ============================================================================

function displayWindsurfWarning() {
  console.log('\n' + '='.repeat(70));
  console.log('[EXPERIMENTAL] Windsurf provider support is experimental and untested.');
  console.log('Please report issues: https://github.com/jmagly/ai-writing-guide/issues');
  console.log('='.repeat(70) + '\n');
}

/**
 * Transform agent content to Windsurf format (plain markdown, no YAML frontmatter)
 */
function transformToWindsurfAgent(content) {
  const fmMatch = content.match(/^---\n([\s\S]*?)\n---\n([\s\S]*)$/);
  if (!fmMatch) return content;

  const [, frontmatter, body] = fmMatch;

  // Extract metadata
  const name = frontmatter.match(/name:\s*(.+)/)?.[1]?.trim();
  const description = frontmatter.match(/description:\s*(.+)/)?.[1]?.trim();
  const toolsMatch = frontmatter.match(/tools:\s*(.+)/)?.[1]?.trim();
  const modelMatch = frontmatter.match(/model:\s*(.+)/)?.[1]?.trim();

  // Build Windsurf-compatible format (plain markdown, no YAML)
  const lines = [];
  lines.push(`### ${name}`);
  lines.push('');
  if (description) {
    lines.push(`> ${description}`);
    lines.push('');
  }

  // Parse and include tools as capabilities
  if (toolsMatch) {
    const tools = toolsMatch.startsWith('[')
      ? JSON.parse(toolsMatch)
      : toolsMatch.split(/[,\s]+/).filter(Boolean);

    if (tools.length > 0) {
      lines.push('<capabilities>');
      tools.forEach(t => lines.push(`- ${t.trim()}`));
      lines.push('</capabilities>');
      lines.push('');
    }
  }

  if (modelMatch) {
    lines.push(`**Model**: ${modelMatch}`);
    lines.push('');
  }

  lines.push(body.trim());
  return lines.join('\n');
}

/**
 * Transform command content to Windsurf workflow format
 */
function transformToWindsurfWorkflow(content) {
  const fmMatch = content.match(/^---\n([\s\S]*?)\n---\n([\s\S]*)$/);
  if (!fmMatch) return content;

  const [, frontmatter, body] = fmMatch;

  // Extract name and description from frontmatter
  const nameMatch = frontmatter.match(/name:\s*(.+)/);
  const descMatch = frontmatter.match(/description:\s*(.+)/);

  const name = nameMatch ? nameMatch[1].trim() : 'Workflow';
  const description = descMatch ? descMatch[1].trim() : '';

  // Build workflow format
  const lines = [];
  lines.push(`# ${name}`);
  lines.push('');
  if (description) {
    lines.push(`> ${description}`);
    lines.push('');
  }
  lines.push('## Instructions');
  lines.push('');
  lines.push(body.trim());

  return lines.join('\n');
}

/**
 * Generate AGENTS.md for Windsurf with all agents aggregated
 */
function generateWindsurfAgentsMd(files, destPath, opts) {
  const { dryRun } = opts;

  const lines = [];
  lines.push('# AGENTS.md');
  lines.push('');
  lines.push('> AIWG Agent Directory for Windsurf');
  lines.push('');
  lines.push('<!--');
  lines.push('  [EXPERIMENTAL] Generated by AIWG for Windsurf');
  lines.push('  Windsurf reads this file for directory-scoped AI instructions.');
  lines.push('  See: https://docs.windsurf.com/windsurf/cascade/agents-md');
  lines.push('-->');
  lines.push('');
  lines.push('## Table of Contents');
  lines.push('');

  // Build TOC and collect agents
  const agents = [];
  for (const f of files) {
    const content = fs.readFileSync(f, 'utf8');
    const nameMatch = content.match(/^name:\s*(.+)$/m);
    const name = nameMatch ? nameMatch[1].trim() : path.basename(f, '.md');
    agents.push({ name, file: f, content });
    const anchor = name.replace(/\s+/g, '-').toLowerCase();
    lines.push(`- [${name}](#${anchor})`);
  }
  lines.push('');
  lines.push('---');
  lines.push('');

  // Add each agent
  for (const agent of agents) {
    const transformed = transformToWindsurfAgent(agent.content);
    lines.push(transformed);
    lines.push('');
    lines.push('---');
    lines.push('');
  }

  const output = lines.join('\n');

  if (dryRun) {
    console.log(`[dry-run] Would write AGENTS.md with ${agents.length} agents`);
  } else {
    fs.writeFileSync(destPath, output, 'utf8');
    console.log(`Created AGENTS.md with ${agents.length} agents at ${path.relative(process.cwd(), destPath)}`);
  }

  return agents.length;
}

/**
 * Generate .windsurfrules with orchestration context and key agents
 */
function generateWindsurfRules(srcRoot, target, opts) {
  const { dryRun } = opts;

  const lines = [];
  lines.push('# AIWG Rules for Windsurf');
  lines.push('');
  lines.push('<!--');
  lines.push('  [EXPERIMENTAL] Generated by AIWG for Windsurf');
  lines.push('  This file provides orchestration context for AIWG SDLC workflows.');
  lines.push('-->');
  lines.push('');

  // Orchestration section
  lines.push('<orchestration>');
  lines.push('## AIWG SDLC Framework');
  lines.push('');
  lines.push('**58 SDLC agents** | **100+ commands** | **49 skills** | **157 templates**');
  lines.push('');
  lines.push('### Natural Language Commands');
  lines.push('');
  lines.push('**Phase Transitions:**');
  lines.push('- "transition to elaboration" | "move to elaboration" | "start elaboration"');
  lines.push('- "ready to deploy" | "begin construction" | "start transition"');
  lines.push('');
  lines.push('**Workflow Requests:**');
  lines.push('- "run iteration {N}" | "start iteration {N}"');
  lines.push('- "deploy to production" | "start deployment"');
  lines.push('');
  lines.push('**Review Cycles:**');
  lines.push('- "security review" | "run security" | "validate security"');
  lines.push('- "run tests" | "execute tests" | "test suite"');
  lines.push('');
  lines.push('**Status Checks:**');
  lines.push('- "where are we" | "what\'s next" | "project status"');
  lines.push('</orchestration>');
  lines.push('');

  // Key agents section
  lines.push('<agents>');
  lines.push('## Key Agents');
  lines.push('');
  lines.push('For the full catalog of 58+ agents, see @AGENTS.md');
  lines.push('');
  lines.push('### Executive Orchestrator');
  lines.push('**Role**: Coordinate multi-agent workflows and phase transitions.');
  lines.push('**Use**: Phase transitions, complex multi-deliverable workflows.');
  lines.push('');
  lines.push('### Requirements Analyst');
  lines.push('**Role**: Analyze requirements, create use cases and user stories.');
  lines.push('**Use**: "analyze requirements", "create use case for {feature}"');
  lines.push('');
  lines.push('### Architecture Designer');
  lines.push('**Role**: Design system architecture, create ADRs, select technology stacks.');
  lines.push('**Use**: "design architecture", "create SAD", "write ADR for {decision}"');
  lines.push('');
  lines.push('### Security Architect');
  lines.push('**Role**: Lead threat modeling, security requirements, and gates.');
  lines.push('**Use**: "security review", "threat model", "security gate"');
  lines.push('');
  lines.push('### Test Architect');
  lines.push('**Role**: Define test strategy, coverage requirements, automation approach.');
  lines.push('**Use**: "test strategy", "define test plan", "coverage analysis"');
  lines.push('');
  lines.push('### Technical Writer');
  lines.push('**Role**: Create and maintain documentation with voice consistency.');
  lines.push('**Use**: "document {feature}", "update README", "API docs"');
  lines.push('</agents>');
  lines.push('');

  // Artifacts section
  lines.push('<artifacts>');
  lines.push('## Project Artifacts');
  lines.push('');
  lines.push('All SDLC artifacts stored in `.aiwg/`:');
  lines.push('- `intake/` - Project intake forms');
  lines.push('- `requirements/` - User stories, use cases');
  lines.push('- `architecture/` - SAD, ADRs');
  lines.push('- `testing/` - Test strategy, plans');
  lines.push('- `security/` - Threat models');
  lines.push('- `deployment/` - Deployment plans');
  lines.push('</artifacts>');
  lines.push('');

  // References section
  lines.push('<references>');
  lines.push('## Full Documentation');
  lines.push('');
  lines.push('- **All Agents**: @AGENTS.md');
  lines.push('- **Templates**: @~/.local/share/ai-writing-guide/agentic/code/frameworks/sdlc-complete/templates/');
  lines.push('- **Commands**: @~/.local/share/ai-writing-guide/agentic/code/frameworks/sdlc-complete/commands/');
  lines.push('- **Repository**: https://github.com/jmagly/ai-writing-guide');
  lines.push('</references>');

  const output = lines.join('\n');
  const destPath = path.join(target, '.windsurfrules');

  if (dryRun) {
    console.log(`[dry-run] Would write .windsurfrules`);
  } else {
    fs.writeFileSync(destPath, output, 'utf8');
    console.log(`Created .windsurfrules at ${path.relative(process.cwd(), destPath)}`);
  }
}

// ============================================================================
// END WINDSURF PROVIDER SUPPORT
// ============================================================================

function writeFile(dest, data, dryRun) {
  if (dryRun) {
    console.log(`[dry-run] write ${dest}`);
  } else {
    fs.writeFileSync(dest, data, 'utf8');
  }
}

function deployFiles(files, destDir, opts) {
  const { force = false, dryRun = false, provider = 'claude' } = opts;
  const seen = new Set();
  const actions = [];
  for (const f of files) {
    let base = path.basename(f);
    // Copilot uses .yaml extension for agent files
    if (provider === 'copilot' && base.endsWith('.md')) {
      base = base.replace(/\.md$/, '.yaml');
    }
    let dest = path.join(destDir, base);

    // Check for duplicate destination in this batch
    if (seen.has(dest)) {
      actions.push({ type: 'skip', src: f, dest, reason: 'duplicate' });
      continue;
    }

    // Read and transform source content
    const srcContent = fs.readFileSync(f, 'utf8');
    const transformedContent = transformIfNeeded(f, srcContent, provider, opts, opts.modelsConfig);

    // Check if destination exists and compare contents
    if (fs.existsSync(dest)) {
      const destContent = fs.readFileSync(dest, 'utf8');
      if (destContent === transformedContent && !force) {
        // Contents are identical, skip
        actions.push({ type: 'skip', src: f, dest, reason: 'unchanged' });
        seen.add(dest);
        continue;
      }
      // Contents differ or force flag set, deploy (overwrite)
      actions.push({ type: 'deploy', src: f, dest, content: transformedContent, reason: force ? 'forced' : 'changed' });
    } else {
      // File doesn't exist, deploy
      actions.push({ type: 'deploy', src: f, dest, content: transformedContent, reason: 'new' });
    }
    seen.add(dest);
  }

  for (const a of actions) {
    if (a.type === 'deploy') {
      if (dryRun) console.log(`[dry-run] deploy ${a.src} -> ${a.dest} (${a.reason})`);
      else writeFile(a.dest, a.content, false);
      console.log(`deployed ${path.basename(a.src)} -> ${path.relative(process.cwd(), a.dest)} (${a.reason})`);
    } else if (a.type === 'skip') {
      console.log(`skip (${a.reason}): ${path.basename(a.dest)}`);
>>>>>>> 6e443f0e
    }
  }
  return cfg;
}

function printHelp() {
  console.log(`
Deploy Agents and Commands

Usage:
  node tools/agents/deploy-agents.mjs [options]
  aiwg -deploy-agents [options]

Options:
  --source <path>          Source directory (defaults to repo root)
  --target <path>          Target directory (defaults to cwd)
  --mode <type>            Deployment mode: general, sdlc, marketing, both, or all (default)
  --deploy-commands        Deploy commands in addition to agents
  --deploy-skills          Deploy skills in addition to agents
  --commands-only          Deploy only commands (skip agents)
  --skills-only            Deploy only skills (skip agents)
  --dry-run                Show what would be deployed without writing
  --force                  Overwrite existing files
  --provider <name>        Target provider (see below)
  --reasoning-model <name> Override model for reasoning tasks
  --coding-model <name>    Override model for coding tasks
  --efficiency-model <name> Override model for efficiency tasks
  --as-agents-md           Aggregate to single AGENTS.md (Codex)
  --create-agents-md       Create/update AGENTS.md template

Providers:
  claude    - Claude Code (default)
              Paths: .claude/agents/, .claude/commands/, .claude/skills/, .claude/rules/
  factory   - Factory AI
              Paths: .factory/droids/, .factory/commands/
  codex     - OpenAI Codex (alias: openai)
              Paths: .codex/agents/, .codex/commands/, ~/.codex/skills/
  opencode  - OpenCode
              Paths: .opencode/agent/, .opencode/command/
  copilot   - GitHub Copilot
              Paths: .github/agents/ (YAML format)
  cursor    - Cursor IDE
              Paths: .cursor/rules/ (MDC format)
  warp      - Warp Terminal
              Output: WARP.md (aggregated)
  windsurf  - Windsurf (EXPERIMENTAL)
              Output: AGENTS.md, .windsurfrules, .windsurf/workflows/

Modes:
  general   - Writing-quality addon agents and commands (alias: writing)
  sdlc      - SDLC Complete framework agents and commands
  marketing - Media/Marketing Kit framework agents and commands
  both      - writing + SDLC (legacy compatibility)
  all       - All frameworks + addons (default)

Examples:
  # Deploy SDLC framework to Claude Code
  aiwg -deploy-agents --mode sdlc

  # Deploy to Factory with commands and AGENTS.md
  aiwg -deploy-agents --provider factory --mode sdlc --deploy-commands --create-agents-md

  # Deploy to GitHub Copilot
  aiwg -deploy-agents --provider copilot --mode sdlc

  # Dry run to preview deployment
  aiwg -deploy-agents --provider cursor --mode sdlc --dry-run
`);
}

// ============================================================================
// Provider Loading
// ============================================================================

/**
 * Resolve provider name (handle aliases)
 */
function resolveProvider(name) {
  const resolved = PROVIDER_ALIASES[name] || name;
  if (!AVAILABLE_PROVIDERS.includes(resolved)) {
    console.error(`Unknown provider: ${name}`);
    console.error(`Available providers: ${AVAILABLE_PROVIDERS.join(', ')}`);
    console.error(`Aliases: ${Object.entries(PROVIDER_ALIASES).map(([a, p]) => `${a} -> ${p}`).join(', ')}`);
    process.exit(1);
  }
  return resolved;
}

/**
 * Dynamically load provider module
 */
async function loadProvider(providerName) {
  const resolved = resolveProvider(providerName);
  const providerPath = `./providers/${resolved}.mjs`;

  try {
    const provider = await import(providerPath);
    return provider.default || provider;
  } catch (err) {
    console.error(`Failed to load provider '${resolved}':`, err.message);
    process.exit(1);
  }
}

// ============================================================================
// Main Entry Point
// ============================================================================

(async () => {
  const cfg = parseArgs();

<<<<<<< HEAD
  // Resolve source directory (default to repo root relative to this script)
  const __filename = fileURLToPath(import.meta.url);
  const scriptDir = path.dirname(__filename);
  const srcRoot = cfg.source || path.resolve(scriptDir, '..', '..');

  // Validate source directory
  if (!fs.existsSync(srcRoot)) {
    console.error(`Source directory not found: ${srcRoot}`);
    process.exit(1);
  }

  // Validate target directory
  if (!fs.existsSync(cfg.target)) {
    console.log(`Creating target directory: ${cfg.target}`);
    fs.mkdirSync(cfg.target, { recursive: true });
  }

  // Normalize mode aliases
  if (cfg.mode === 'writing') cfg.mode = 'general';

  console.log(`\n=== AIWG Agent Deployment ===`);
  console.log(`Provider: ${cfg.provider}`);
  console.log(`Source: ${srcRoot}`);
  console.log(`Target: ${cfg.target}`);
  console.log(`Mode: ${cfg.mode}`);
  if (cfg.dryRun) console.log(`Dry run: enabled`);

  // Load provider module
  const provider = await loadProvider(cfg.provider);
  console.log(`\nLoaded provider: ${provider.name}`);

  // Build options for provider
  const opts = {
    srcRoot,
    target: cfg.target,
    mode: cfg.mode,
    dryRun: cfg.dryRun,
    force: cfg.force,
    reasoningModel: cfg.reasoningModel,
    codingModel: cfg.codingModel,
    efficiencyModel: cfg.efficiencyModel,
    asAgentsMd: cfg.asAgentsMd,
    createAgentsMd: cfg.createAgentsMd,
    deployCommands: cfg.deployCommands,
    deploySkills: cfg.deploySkills,
    commandsOnly: cfg.commandsOnly,
    skillsOnly: cfg.skillsOnly
=======
  // Delegate to provider-specific deployment scripts
  if (provider === 'windsurf') {
    // Windsurf has its own dedicated deployment script
    const { spawn } = await import('child_process');
    const windsurfScript = path.join(scriptDir, 'deploy-windsurf.mjs');

    // Build args for the windsurf script
    const windsurfArgs = ['--target', target, '--mode', mode];
    if (source) windsurfArgs.push('--source', source);
    if (dryRun) windsurfArgs.push('--dry-run');
    if (force) windsurfArgs.push('--force');
    if (deployCommands) windsurfArgs.push('--deploy-commands');
    if (deploySkills) windsurfArgs.push('--deploy-skills');
    if (reasoningModel) windsurfArgs.push('--reasoning-model', reasoningModel);
    if (codingModel) windsurfArgs.push('--coding-model', codingModel);
    if (efficiencyModel) windsurfArgs.push('--efficiency-model', efficiencyModel);

    const child = spawn('node', [windsurfScript, ...windsurfArgs], { stdio: 'inherit' });
    child.on('close', (code) => process.exit(code));
    return;
  }

  const deployOpts = {
    force,
    modelsConfig,
    dryRun,
    provider,
    reasoningModel,
    codingModel,
    efficiencyModel
>>>>>>> 6e443f0e
  };

  // Delegate to provider
  try {
    await provider.deploy(opts);
    console.log(`\n=== Deployment complete ===\n`);
  } catch (err) {
    console.error(`\nDeployment failed:`, err.message);
    if (cfg.dryRun) {
      console.error('(dry-run mode - no files were modified)');
    }
    process.exit(1);
  }

  // ============================================================================
  // WINDSURF PROVIDER DEPLOYMENT
  // ============================================================================
  if (provider === 'windsurf') {
    displayWindsurfWarning();

    // Collect all agent files based on mode
    const allAgentFiles = [];

    // Writing agents
    if (mode === 'general' || mode === 'writing' || mode === 'both' || mode === 'all') {
      const writingAddonAgentsRoot = path.join(srcRoot, 'agentic', 'code', 'addons', 'writing-quality', 'agents');
      const legacyAgentsRoot = path.join(srcRoot, 'agents');
      const agentsRoot = fs.existsSync(writingAddonAgentsRoot) ? writingAddonAgentsRoot : legacyAgentsRoot;
      if (fs.existsSync(agentsRoot)) {
        allAgentFiles.push(...listMdFiles(agentsRoot));
      }
    }

    // SDLC agents
    if (mode === 'sdlc' || mode === 'both' || mode === 'all') {
      const sdlcAgentsRoot = path.join(srcRoot, 'agentic', 'code', 'frameworks', 'sdlc-complete', 'agents');
      if (fs.existsSync(sdlcAgentsRoot)) {
        allAgentFiles.push(...listMdFiles(sdlcAgentsRoot));
      }
    }

    // Marketing agents
    if (mode === 'marketing' || mode === 'all') {
      const marketingAgentsRoot = path.join(srcRoot, 'agentic', 'code', 'frameworks', 'media-marketing-kit', 'agents');
      if (fs.existsSync(marketingAgentsRoot)) {
        allAgentFiles.push(...listMdFiles(marketingAgentsRoot));
      }
    }

    // Generate aggregated AGENTS.md (Windsurf reads this natively)
    if (allAgentFiles.length > 0 && !commandsOnly && !skillsOnly) {
      const agentsMdPath = path.join(target, 'AGENTS.md');
      console.log(`\nGenerating AGENTS.md with ${allAgentFiles.length} agents for Windsurf...`);
      generateWindsurfAgentsMd(allAgentFiles, agentsMdPath, deployOpts);
    }

    // Generate .windsurfrules with orchestration context
    if (!commandsOnly && !skillsOnly) {
      console.log('\nGenerating .windsurfrules orchestration file...');
      generateWindsurfRules(srcRoot, target, deployOpts);
    }

    // Deploy commands as Windsurf workflows
    if (deployCommands || commandsOnly) {
      const workflowsDir = path.join(target, '.windsurf', 'workflows');
      if (!dryRun) ensureDir(workflowsDir);

      // Collect command files based on mode
      const commandFiles = [];

      if (mode === 'general' || mode === 'both' || mode === 'all') {
        const generalCommandsRoot = path.join(srcRoot, 'commands');
        if (fs.existsSync(generalCommandsRoot)) {
          commandFiles.push(...listMdFilesRecursive(generalCommandsRoot));
        }
      }

      if (mode === 'sdlc' || mode === 'both' || mode === 'all') {
        const sdlcCommandsRoot = path.join(srcRoot, 'agentic', 'code', 'frameworks', 'sdlc-complete', 'commands');
        if (fs.existsSync(sdlcCommandsRoot)) {
          commandFiles.push(...listMdFilesRecursive(sdlcCommandsRoot));
        }
      }

      if (mode === 'marketing' || mode === 'all') {
        const marketingCommandsRoot = path.join(srcRoot, 'agentic', 'code', 'frameworks', 'media-marketing-kit', 'commands');
        if (fs.existsSync(marketingCommandsRoot)) {
          commandFiles.push(...listMdFilesRecursive(marketingCommandsRoot));
        }
      }

      if (commandFiles.length > 0) {
        console.log(`\nDeploying ${commandFiles.length} commands as Windsurf workflows to ${workflowsDir}...`);

        for (const cmdFile of commandFiles) {
          const content = fs.readFileSync(cmdFile, 'utf8');
          const workflowContent = transformToWindsurfWorkflow(content);

          // Check character limit (12000) - warn if exceeded
          if (workflowContent.length > 12000) {
            console.warn(`Warning: Workflow ${path.basename(cmdFile)} exceeds 12000 char limit (${workflowContent.length} chars)`);
          }

          const destFile = path.join(workflowsDir, path.basename(cmdFile));

          if (dryRun) {
            console.log(`[dry-run] deploy workflow: ${path.basename(cmdFile)}`);
          } else {
            fs.writeFileSync(destFile, workflowContent, 'utf8');
            console.log(`deployed workflow: ${path.basename(cmdFile)}`);
          }
        }
      }
    }

    // Note about skills
    if (deploySkills || skillsOnly) {
      console.log('\nNote: Skills are not directly supported for Windsurf. Reference skill files in prompts using @-mentions.');
    }

    console.log('\n' + '='.repeat(70));
    console.log('Windsurf deployment complete. Generated files:');
    console.log('  - AGENTS.md (agent catalog)');
    console.log('  - .windsurfrules (orchestration context)');
    if (deployCommands || commandsOnly) {
      console.log('  - .windsurf/workflows/ (commands as workflows)');
    }
    console.log('='.repeat(70) + '\n');
  }
})();<|MERGE_RESOLUTION|>--- conflicted
+++ resolved
@@ -18,11 +18,7 @@
  *   --skills-only            Deploy only skills (skip agents)
  *   --dry-run                Show what would be deployed without writing
  *   --force                  Overwrite existing files
-<<<<<<< HEAD
  *   --provider <name>        Target provider: claude (default), openai, codex, cursor, opencode, copilot, factory, warp, or windsurf
-=======
- *   --provider <name>        Target provider: claude (default), openai, codex, cursor, opencode, copilot, factory, or windsurf
->>>>>>> 6e443f0e
  *   --reasoning-model <name> Override model for reasoning tasks
  *   --coding-model <name>    Override model for coding tasks
  *   --efficiency-model <name> Override model for efficiency tasks
@@ -108,642 +104,9 @@
     else if (a === '--deploy-skills') cfg.deploySkills = true;
     else if (a === '--commands-only') cfg.commandsOnly = true;
     else if (a === '--skills-only') cfg.skillsOnly = true;
-<<<<<<< HEAD
     else if (a === '--help' || a === '-h') {
       printHelp();
       process.exit(0);
-=======
-  }
-  return cfg;
-}
-
-function ensureDir(d) {
-  if (!fs.existsSync(d)) fs.mkdirSync(d, { recursive: true });
-}
-
-function listMdFiles(dir, excludePatterns = []) {
-  if (!fs.existsSync(dir)) return [];
-  const defaultExcluded = ['README.md', 'manifest.md', 'agent-template.md', 'openai-compat.md', 'factory-compat.md', 'windsurf-compat.md', 'DEVELOPMENT_GUIDE.md'];
-  const excluded = [...defaultExcluded, ...excludePatterns];
-  return fs
-    .readdirSync(dir, { withFileTypes: true })
-    .filter((e) => e.isFile() && e.name.toLowerCase().endsWith('.md') && !excluded.includes(e.name))
-    .map((e) => path.join(dir, e.name));
-}
-
-function listSkillDirs(dir) {
-  // Skills are directories containing SKILL.md
-  if (!fs.existsSync(dir)) return [];
-  return fs
-    .readdirSync(dir, { withFileTypes: true })
-    .filter((e) => e.isDirectory() && fs.existsSync(path.join(dir, e.name, 'SKILL.md')))
-    .map((e) => path.join(dir, e.name));
-}
-
-function listMdFilesRecursive(dir, excludePatterns = []) {
-  if (!fs.existsSync(dir)) return [];
-  const defaultExcluded = ['README.md', 'manifest.md', 'agent-template.md', 'openai-compat.md', 'factory-compat.md', 'windsurf-compat.md', 'DEVELOPMENT_GUIDE.md'];
-  const excluded = [...defaultExcluded, ...excludePatterns];
-  const results = [];
-
-  function scan(currentDir) {
-    const entries = fs.readdirSync(currentDir, { withFileTypes: true });
-    for (const entry of entries) {
-      const fullPath = path.join(currentDir, entry.name);
-      if (entry.isDirectory() && entry.name !== 'templates') {
-        // Skip templates directory but recurse others
-        scan(fullPath);
-      } else if (entry.isFile() && entry.name.toLowerCase().endsWith('.md') && !excluded.includes(entry.name)) {
-        results.push(fullPath);
-      }
-    }
-  }
-
-  scan(dir);
-  return results;
-}
-
-function replaceModelFrontmatter(content, provider, models) {
-  // Replace 'model:' within the first YAML frontmatter block only.
-  const fmStart = content.indexOf('---');
-  if (fmStart !== 0) return content;
-  const fmEnd = content.indexOf('\n---', 3);
-  if (fmEnd === -1) return content;
-  const header = content.slice(0, fmEnd + 4); // include trailing --- and newline
-  const body = content.slice(fmEnd + 4);
-
-  // Detect original model to classify (opus -> reasoning, sonnet -> coding, haiku -> efficiency)
-  const modelMatch = header.match(/^model:\s*([^\n]+)$/m);
-  let newModel = null;
-  if (modelMatch) {
-    const orig = modelMatch[1].trim();
-    const clean = orig.replace(/['"]/g, '');
-    let role = 'coding';
-    if (/^opus$/i.test(clean)) role = 'reasoning';
-    else if (/^haiku$/i.test(clean)) role = 'efficiency';
-    // select new model
-    if (role === 'reasoning') newModel = models.reasoning;
-    else if (role === 'efficiency') newModel = models.efficiency;
-    else newModel = models.coding;
-  }
-  if (!newModel) return content;
-  const updatedHeader = header.replace(/^model:\s*[^\n]+$/m, `model: ${newModel}`);
-  return updatedHeader + body;
-}
-
-function transformToFactoryDroid(content, modelCfg, modelsConfig) {
-  // Parse existing frontmatter
-  const fmMatch = content.match(/^---\n([\s\S]*?)\n---\n([\s\S]*)$/);
-  if (!fmMatch) return content;
-
-  const [, frontmatter, body] = fmMatch;
-
-  // Extract metadata
-  const rawName = frontmatter.match(/name:\s*(.+)/)?.[1]?.trim();
-  const description = frontmatter.match(/description:\s*(.+)/)?.[1]?.trim();
-  const modelMatch = frontmatter.match(/model:\s*(.+)/)?.[1]?.trim();
-  const toolsMatch = frontmatter.match(/tools:\s*(.+)/)?.[1]?.trim();
-
-  // Convert name to kebab-case for Factory compatibility
-  // "Technical Researcher" -> "technical-researcher"
-  const name = toKebabCase(rawName);
-
-  // Map model to Factory format
-  const factoryModel = mapModelToFactory(modelMatch, modelCfg, modelsConfig);
-
-  // Map tools to Factory equivalents
-  const factoryTools = mapToolsToFactory(toolsMatch, name);
-
-  // Generate Factory droid frontmatter
-  const factoryFrontmatter = `---
-name: ${name}
-description: ${description || 'AIWG SDLC agent'}
-model: ${factoryModel}
-tools: ${JSON.stringify(factoryTools)}
----`;
-
-  return `${factoryFrontmatter}\n\n${body.trim()}`;
-}
-
-/**
- * Convert a string to kebab-case
- * "Technical Researcher" -> "technical-researcher"
- * "Software Implementer" -> "software-implementer"
- */
-function toKebabCase(str) {
-  if (!str) return str;
-  return str
-    .toLowerCase()
-    .replace(/[^a-z0-9]+/g, '-')  // Replace non-alphanumeric with hyphens
-    .replace(/^-+|-+$/g, '');      // Trim leading/trailing hyphens
-}
-
-function mapToolsToFactory(toolsString, agentName) {
-  // Default comprehensive tool set if no tools specified
-  if (!toolsString) {
-    return ["Read", "LS", "Grep", "Glob", "Edit", "Create", "Execute", "Task", "TodoWrite", "WebSearch", "FetchUrl"];
-  }
-  
-  // Parse tools (comma-separated or array format)
-  let originalTools = [];
-  if (toolsString.startsWith('[')) {
-    try {
-      originalTools = JSON.parse(toolsString);
-    } catch (e) {
-      // Fall back to split
-      originalTools = toolsString.replace(/[\[\]"']/g, '').split(/[,\s]+/).filter(Boolean);
-    }
-  } else {
-    originalTools = toolsString.split(/[,\s]+/).filter(Boolean);
-  }
-  
-  // Tool mapping: Claude Code → Factory
-  // Note: MultiEdit doesn't exist in Factory - maps to Create, Edit, ApplyPatch
-  const toolMap = {
-    'Bash': 'Execute',
-    'Write': 'Create',  // Will add Edit too
-    'WebFetch': 'FetchUrl',
-    'Read': 'Read',
-    'Grep': 'Grep',
-    'Glob': 'Glob',
-    'LS': 'LS'
-  };
-
-  const factoryTools = new Set();
-
-  // Map original tools
-  for (const tool of originalTools) {
-    // Special handling for MultiEdit - Factory doesn't have it
-    // Map to Edit (the closest equivalent for multi-file editing)
-    if (tool === 'MultiEdit') {
-      factoryTools.add('Edit');
-      continue;
-    }
-
-    const mapped = toolMap[tool] || tool;
-    factoryTools.add(mapped);
-
-    // If Write is present, add both Create and Edit
-    if (tool === 'Write') {
-      factoryTools.add('Create');
-      factoryTools.add('Edit');
-    }
-  }
-  
-  // Orchestration agents need Task tool for invoking subagents
-  const orchestrationAgents = [
-    'executive-orchestrator',
-    'intake-coordinator',
-    'documentation-synthesizer',
-    'project-manager',
-    'deployment-manager',
-    'test-architect',
-    'architecture-designer',
-    'requirements-analyst',
-    'security-architect',
-    'technical-writer'
-  ];
-  
-  const normalizedName = (agentName || '').toLowerCase().replace(/\s+/g, '-');
-  if (orchestrationAgents.some(oa => normalizedName.includes(oa))) {
-    factoryTools.add('Task');
-    factoryTools.add('TodoWrite');
-  }
-  
-  // Add web tools if WebFetch was present
-  if (originalTools.includes('WebFetch')) {
-    factoryTools.add('FetchUrl');
-    factoryTools.add('WebSearch');
-  }
-  
-  // Convert to sorted array for consistency
-  return Array.from(factoryTools).sort();
-}
-
-/**
- * Load model configuration from models.json
- * Priority: Project models.json > User ~/.config/aiwg/models.json > AIWG defaults
- */
-function loadModelConfig(srcRoot) {
-  const locations = [
-    { path: path.join(process.cwd(), 'models.json'), label: 'project' },
-    { path: path.join(process.env.HOME || process.env.USERPROFILE, '.config', 'aiwg', 'models.json'), label: 'user' },
-    { path: path.join(srcRoot, 'agentic', 'code', 'frameworks', 'sdlc-complete', 'config', 'models.json'), label: 'AIWG defaults' }
-  ];
-
-  for (const loc of locations) {
-    if (fs.existsSync(loc.path)) {
-      try {
-        const config = JSON.parse(fs.readFileSync(loc.path, 'utf8'));
-        config._source = `${loc.label} (${loc.path})`;
-        return config;
-      } catch (err) {
-        console.warn(`Warning: Could not parse models.json at ${loc.path}: ${err.message}`);
-      }
-    }
-  }
-
-  // Fallback to hardcoded defaults if no config found
-  return {
-    factory: {
-      reasoning: { model: 'claude-opus-4-1-20250805' },
-      coding: { model: 'claude-sonnet-4-5-20250929' },
-      efficiency: { model: 'claude-haiku-3-5' }
-    },
-    shorthand: {
-      'opus': 'claude-opus-4-1-20250805',
-      'sonnet': 'claude-sonnet-4-5-20250929',
-      'haiku': 'claude-haiku-3-5',
-      'inherit': 'inherit'
-    }
-  };
-}
-
-function mapModelToFactory(originalModel, modelCfg, modelsConfig) {
-  // Handle override models first
-  if (modelCfg.reasoningModel || modelCfg.codingModel || modelCfg.efficiencyModel) {
-    const clean = (originalModel || 'sonnet').toLowerCase().replace(/['"]/g, '');
-    if (/opus/i.test(clean)) return modelCfg.reasoningModel || modelsConfig.factory.reasoning.model;
-    if (/haiku/i.test(clean)) return modelCfg.efficiencyModel || modelsConfig.factory.efficiency.model;
-    return modelCfg.codingModel || modelsConfig.factory.coding.model;
-  }
-
-  // Use shorthand mappings from config
-  const factoryModels = modelsConfig.shorthand || {
-    'opus': modelsConfig.factory.reasoning.model,
-    'sonnet': modelsConfig.factory.coding.model,
-    'haiku': modelsConfig.factory.efficiency.model,
-    'inherit': 'inherit'
-  };
-
-  const clean = (originalModel || 'sonnet').toLowerCase().replace(/['"]/g, '');
-
-  // Match to Factory model
-  for (const [key, value] of Object.entries(factoryModels)) {
-    if (clean.includes(key)) return value;
-  }
-
-  return modelsConfig.factory.coding.model; // default
-}
-
-function transformIfNeeded(srcPath, content, provider, modelCfg, modelsConfig) {
-  // Factory uses different format entirely
-  if (provider === 'factory') {
-    return transformToFactoryDroid(content, modelCfg, modelsConfig);
-  }
-
-  // Windsurf uses aggregated AGENTS.md format - transformation handled separately
-  if (provider === 'windsurf') {
-    return transformToWindsurfAgent(content);
-  }
-
-  // OpenCode uses different format with mode, temperature, tools, permissions
-  if (provider === 'opencode') {
-    // Detect if this is a command (from commands directory) vs agent
-    const isCommand = srcPath.includes('/commands/') || srcPath.includes('/command/');
-    if (isCommand) {
-      return transformToOpencodeCommand(content, modelCfg, modelsConfig);
-    }
-    return transformToOpencodeAgent(content, modelCfg, modelsConfig);
-  }
-
-  // GitHub Copilot uses YAML format with name, description, model, instructions, tools
-  if (provider === 'copilot') {
-    // Detect if this is a command (from commands directory) vs agent
-    const isCommand = srcPath.includes('/commands/') || srcPath.includes('/command/');
-    if (isCommand) {
-      return transformToCopilotCommand(content, modelCfg, modelsConfig);
-    }
-    return transformToCopilotAgent(content, modelCfg, modelsConfig);
-  }
-
-  let destContent = content;
-  // Determine target models by provider and overrides
-  const defaults = provider === 'openai'
-    ? { reasoning: 'gpt-5', coding: 'gpt-5-codex', efficiency: 'gpt-4o-mini' }
-    : { reasoning: 'opus', coding: 'sonnet', efficiency: 'haiku' };
-  const models = {
-    reasoning: modelCfg.reasoningModel || defaults.reasoning,
-    coding: modelCfg.codingModel || defaults.coding,
-    efficiency: modelCfg.efficiencyModel || defaults.efficiency
-  };
-  // Replace model field if provider requested or overrides present
-  const needReplace = provider === 'openai' || modelCfg.reasoningModel || modelCfg.codingModel || modelCfg.efficiencyModel;
-  if (needReplace) destContent = replaceModelFrontmatter(content, provider, models);
-  return destContent;
-}
-
-// ============================================================================
-// WINDSURF PROVIDER SUPPORT (EXPERIMENTAL)
-// ============================================================================
-
-function displayWindsurfWarning() {
-  console.log('\n' + '='.repeat(70));
-  console.log('[EXPERIMENTAL] Windsurf provider support is experimental and untested.');
-  console.log('Please report issues: https://github.com/jmagly/ai-writing-guide/issues');
-  console.log('='.repeat(70) + '\n');
-}
-
-/**
- * Transform agent content to Windsurf format (plain markdown, no YAML frontmatter)
- */
-function transformToWindsurfAgent(content) {
-  const fmMatch = content.match(/^---\n([\s\S]*?)\n---\n([\s\S]*)$/);
-  if (!fmMatch) return content;
-
-  const [, frontmatter, body] = fmMatch;
-
-  // Extract metadata
-  const name = frontmatter.match(/name:\s*(.+)/)?.[1]?.trim();
-  const description = frontmatter.match(/description:\s*(.+)/)?.[1]?.trim();
-  const toolsMatch = frontmatter.match(/tools:\s*(.+)/)?.[1]?.trim();
-  const modelMatch = frontmatter.match(/model:\s*(.+)/)?.[1]?.trim();
-
-  // Build Windsurf-compatible format (plain markdown, no YAML)
-  const lines = [];
-  lines.push(`### ${name}`);
-  lines.push('');
-  if (description) {
-    lines.push(`> ${description}`);
-    lines.push('');
-  }
-
-  // Parse and include tools as capabilities
-  if (toolsMatch) {
-    const tools = toolsMatch.startsWith('[')
-      ? JSON.parse(toolsMatch)
-      : toolsMatch.split(/[,\s]+/).filter(Boolean);
-
-    if (tools.length > 0) {
-      lines.push('<capabilities>');
-      tools.forEach(t => lines.push(`- ${t.trim()}`));
-      lines.push('</capabilities>');
-      lines.push('');
-    }
-  }
-
-  if (modelMatch) {
-    lines.push(`**Model**: ${modelMatch}`);
-    lines.push('');
-  }
-
-  lines.push(body.trim());
-  return lines.join('\n');
-}
-
-/**
- * Transform command content to Windsurf workflow format
- */
-function transformToWindsurfWorkflow(content) {
-  const fmMatch = content.match(/^---\n([\s\S]*?)\n---\n([\s\S]*)$/);
-  if (!fmMatch) return content;
-
-  const [, frontmatter, body] = fmMatch;
-
-  // Extract name and description from frontmatter
-  const nameMatch = frontmatter.match(/name:\s*(.+)/);
-  const descMatch = frontmatter.match(/description:\s*(.+)/);
-
-  const name = nameMatch ? nameMatch[1].trim() : 'Workflow';
-  const description = descMatch ? descMatch[1].trim() : '';
-
-  // Build workflow format
-  const lines = [];
-  lines.push(`# ${name}`);
-  lines.push('');
-  if (description) {
-    lines.push(`> ${description}`);
-    lines.push('');
-  }
-  lines.push('## Instructions');
-  lines.push('');
-  lines.push(body.trim());
-
-  return lines.join('\n');
-}
-
-/**
- * Generate AGENTS.md for Windsurf with all agents aggregated
- */
-function generateWindsurfAgentsMd(files, destPath, opts) {
-  const { dryRun } = opts;
-
-  const lines = [];
-  lines.push('# AGENTS.md');
-  lines.push('');
-  lines.push('> AIWG Agent Directory for Windsurf');
-  lines.push('');
-  lines.push('<!--');
-  lines.push('  [EXPERIMENTAL] Generated by AIWG for Windsurf');
-  lines.push('  Windsurf reads this file for directory-scoped AI instructions.');
-  lines.push('  See: https://docs.windsurf.com/windsurf/cascade/agents-md');
-  lines.push('-->');
-  lines.push('');
-  lines.push('## Table of Contents');
-  lines.push('');
-
-  // Build TOC and collect agents
-  const agents = [];
-  for (const f of files) {
-    const content = fs.readFileSync(f, 'utf8');
-    const nameMatch = content.match(/^name:\s*(.+)$/m);
-    const name = nameMatch ? nameMatch[1].trim() : path.basename(f, '.md');
-    agents.push({ name, file: f, content });
-    const anchor = name.replace(/\s+/g, '-').toLowerCase();
-    lines.push(`- [${name}](#${anchor})`);
-  }
-  lines.push('');
-  lines.push('---');
-  lines.push('');
-
-  // Add each agent
-  for (const agent of agents) {
-    const transformed = transformToWindsurfAgent(agent.content);
-    lines.push(transformed);
-    lines.push('');
-    lines.push('---');
-    lines.push('');
-  }
-
-  const output = lines.join('\n');
-
-  if (dryRun) {
-    console.log(`[dry-run] Would write AGENTS.md with ${agents.length} agents`);
-  } else {
-    fs.writeFileSync(destPath, output, 'utf8');
-    console.log(`Created AGENTS.md with ${agents.length} agents at ${path.relative(process.cwd(), destPath)}`);
-  }
-
-  return agents.length;
-}
-
-/**
- * Generate .windsurfrules with orchestration context and key agents
- */
-function generateWindsurfRules(srcRoot, target, opts) {
-  const { dryRun } = opts;
-
-  const lines = [];
-  lines.push('# AIWG Rules for Windsurf');
-  lines.push('');
-  lines.push('<!--');
-  lines.push('  [EXPERIMENTAL] Generated by AIWG for Windsurf');
-  lines.push('  This file provides orchestration context for AIWG SDLC workflows.');
-  lines.push('-->');
-  lines.push('');
-
-  // Orchestration section
-  lines.push('<orchestration>');
-  lines.push('## AIWG SDLC Framework');
-  lines.push('');
-  lines.push('**58 SDLC agents** | **100+ commands** | **49 skills** | **157 templates**');
-  lines.push('');
-  lines.push('### Natural Language Commands');
-  lines.push('');
-  lines.push('**Phase Transitions:**');
-  lines.push('- "transition to elaboration" | "move to elaboration" | "start elaboration"');
-  lines.push('- "ready to deploy" | "begin construction" | "start transition"');
-  lines.push('');
-  lines.push('**Workflow Requests:**');
-  lines.push('- "run iteration {N}" | "start iteration {N}"');
-  lines.push('- "deploy to production" | "start deployment"');
-  lines.push('');
-  lines.push('**Review Cycles:**');
-  lines.push('- "security review" | "run security" | "validate security"');
-  lines.push('- "run tests" | "execute tests" | "test suite"');
-  lines.push('');
-  lines.push('**Status Checks:**');
-  lines.push('- "where are we" | "what\'s next" | "project status"');
-  lines.push('</orchestration>');
-  lines.push('');
-
-  // Key agents section
-  lines.push('<agents>');
-  lines.push('## Key Agents');
-  lines.push('');
-  lines.push('For the full catalog of 58+ agents, see @AGENTS.md');
-  lines.push('');
-  lines.push('### Executive Orchestrator');
-  lines.push('**Role**: Coordinate multi-agent workflows and phase transitions.');
-  lines.push('**Use**: Phase transitions, complex multi-deliverable workflows.');
-  lines.push('');
-  lines.push('### Requirements Analyst');
-  lines.push('**Role**: Analyze requirements, create use cases and user stories.');
-  lines.push('**Use**: "analyze requirements", "create use case for {feature}"');
-  lines.push('');
-  lines.push('### Architecture Designer');
-  lines.push('**Role**: Design system architecture, create ADRs, select technology stacks.');
-  lines.push('**Use**: "design architecture", "create SAD", "write ADR for {decision}"');
-  lines.push('');
-  lines.push('### Security Architect');
-  lines.push('**Role**: Lead threat modeling, security requirements, and gates.');
-  lines.push('**Use**: "security review", "threat model", "security gate"');
-  lines.push('');
-  lines.push('### Test Architect');
-  lines.push('**Role**: Define test strategy, coverage requirements, automation approach.');
-  lines.push('**Use**: "test strategy", "define test plan", "coverage analysis"');
-  lines.push('');
-  lines.push('### Technical Writer');
-  lines.push('**Role**: Create and maintain documentation with voice consistency.');
-  lines.push('**Use**: "document {feature}", "update README", "API docs"');
-  lines.push('</agents>');
-  lines.push('');
-
-  // Artifacts section
-  lines.push('<artifacts>');
-  lines.push('## Project Artifacts');
-  lines.push('');
-  lines.push('All SDLC artifacts stored in `.aiwg/`:');
-  lines.push('- `intake/` - Project intake forms');
-  lines.push('- `requirements/` - User stories, use cases');
-  lines.push('- `architecture/` - SAD, ADRs');
-  lines.push('- `testing/` - Test strategy, plans');
-  lines.push('- `security/` - Threat models');
-  lines.push('- `deployment/` - Deployment plans');
-  lines.push('</artifacts>');
-  lines.push('');
-
-  // References section
-  lines.push('<references>');
-  lines.push('## Full Documentation');
-  lines.push('');
-  lines.push('- **All Agents**: @AGENTS.md');
-  lines.push('- **Templates**: @~/.local/share/ai-writing-guide/agentic/code/frameworks/sdlc-complete/templates/');
-  lines.push('- **Commands**: @~/.local/share/ai-writing-guide/agentic/code/frameworks/sdlc-complete/commands/');
-  lines.push('- **Repository**: https://github.com/jmagly/ai-writing-guide');
-  lines.push('</references>');
-
-  const output = lines.join('\n');
-  const destPath = path.join(target, '.windsurfrules');
-
-  if (dryRun) {
-    console.log(`[dry-run] Would write .windsurfrules`);
-  } else {
-    fs.writeFileSync(destPath, output, 'utf8');
-    console.log(`Created .windsurfrules at ${path.relative(process.cwd(), destPath)}`);
-  }
-}
-
-// ============================================================================
-// END WINDSURF PROVIDER SUPPORT
-// ============================================================================
-
-function writeFile(dest, data, dryRun) {
-  if (dryRun) {
-    console.log(`[dry-run] write ${dest}`);
-  } else {
-    fs.writeFileSync(dest, data, 'utf8');
-  }
-}
-
-function deployFiles(files, destDir, opts) {
-  const { force = false, dryRun = false, provider = 'claude' } = opts;
-  const seen = new Set();
-  const actions = [];
-  for (const f of files) {
-    let base = path.basename(f);
-    // Copilot uses .yaml extension for agent files
-    if (provider === 'copilot' && base.endsWith('.md')) {
-      base = base.replace(/\.md$/, '.yaml');
-    }
-    let dest = path.join(destDir, base);
-
-    // Check for duplicate destination in this batch
-    if (seen.has(dest)) {
-      actions.push({ type: 'skip', src: f, dest, reason: 'duplicate' });
-      continue;
-    }
-
-    // Read and transform source content
-    const srcContent = fs.readFileSync(f, 'utf8');
-    const transformedContent = transformIfNeeded(f, srcContent, provider, opts, opts.modelsConfig);
-
-    // Check if destination exists and compare contents
-    if (fs.existsSync(dest)) {
-      const destContent = fs.readFileSync(dest, 'utf8');
-      if (destContent === transformedContent && !force) {
-        // Contents are identical, skip
-        actions.push({ type: 'skip', src: f, dest, reason: 'unchanged' });
-        seen.add(dest);
-        continue;
-      }
-      // Contents differ or force flag set, deploy (overwrite)
-      actions.push({ type: 'deploy', src: f, dest, content: transformedContent, reason: force ? 'forced' : 'changed' });
-    } else {
-      // File doesn't exist, deploy
-      actions.push({ type: 'deploy', src: f, dest, content: transformedContent, reason: 'new' });
-    }
-    seen.add(dest);
-  }
-
-  for (const a of actions) {
-    if (a.type === 'deploy') {
-      if (dryRun) console.log(`[dry-run] deploy ${a.src} -> ${a.dest} (${a.reason})`);
-      else writeFile(a.dest, a.content, false);
-      console.log(`deployed ${path.basename(a.src)} -> ${path.relative(process.cwd(), a.dest)} (${a.reason})`);
-    } else if (a.type === 'skip') {
-      console.log(`skip (${a.reason}): ${path.basename(a.dest)}`);
->>>>>>> 6e443f0e
     }
   }
   return cfg;
@@ -855,7 +218,6 @@
 (async () => {
   const cfg = parseArgs();
 
-<<<<<<< HEAD
   // Resolve source directory (default to repo root relative to this script)
   const __filename = fileURLToPath(import.meta.url);
   const scriptDir = path.dirname(__filename);
@@ -903,38 +265,6 @@
     deploySkills: cfg.deploySkills,
     commandsOnly: cfg.commandsOnly,
     skillsOnly: cfg.skillsOnly
-=======
-  // Delegate to provider-specific deployment scripts
-  if (provider === 'windsurf') {
-    // Windsurf has its own dedicated deployment script
-    const { spawn } = await import('child_process');
-    const windsurfScript = path.join(scriptDir, 'deploy-windsurf.mjs');
-
-    // Build args for the windsurf script
-    const windsurfArgs = ['--target', target, '--mode', mode];
-    if (source) windsurfArgs.push('--source', source);
-    if (dryRun) windsurfArgs.push('--dry-run');
-    if (force) windsurfArgs.push('--force');
-    if (deployCommands) windsurfArgs.push('--deploy-commands');
-    if (deploySkills) windsurfArgs.push('--deploy-skills');
-    if (reasoningModel) windsurfArgs.push('--reasoning-model', reasoningModel);
-    if (codingModel) windsurfArgs.push('--coding-model', codingModel);
-    if (efficiencyModel) windsurfArgs.push('--efficiency-model', efficiencyModel);
-
-    const child = spawn('node', [windsurfScript, ...windsurfArgs], { stdio: 'inherit' });
-    child.on('close', (code) => process.exit(code));
-    return;
-  }
-
-  const deployOpts = {
-    force,
-    modelsConfig,
-    dryRun,
-    provider,
-    reasoningModel,
-    codingModel,
-    efficiencyModel
->>>>>>> 6e443f0e
   };
 
   // Delegate to provider
