/**
 * AIWG CLI Command Router
 *
 * Routes CLI commands to appropriate handlers.
 * Works with both npm-installed (stable) and git-based (edge) installations.
 *
 * @module src/cli/index
 * @version 2024.12.0
 */

import { fileURLToPath } from 'url';
import path from 'path';
import { spawn, execSync } from 'child_process';
import { getFrameworkRoot, getVersionInfo, getChannel } from '../channel/manager.mjs';
import { forceUpdateCheck } from '../update/checker.mjs';

const __filename = fileURLToPath(import.meta.url);
const __dirname = path.dirname(__filename);

/**
 * Display help message
 */
function displayHelp() {
  console.log(`
AIWG - AI Writing Guide CLI

Usage: aiwg <command> [options]

Framework Management:
  use <framework>       Install and deploy framework (sdlc, marketing, writing, all)
<<<<<<< HEAD
                        Options: --no-utils, --provider <claude|factory|openai|windsurf>, --force
=======
                        Options: --no-utils, --provider <claude|copilot|factory|openai>, --force
>>>>>>> 25cf1d40
  list                  List installed frameworks and addons
  remove <id>           Remove a framework or addon

Project Setup:
  -new                  Create new project with SDLC templates
                        Options: --no-agents, --provider <...>

Workspace Management:
  -status               Show workspace health and installed frameworks
  -migrate-workspace    Migrate legacy .aiwg/ to framework-scoped structure
  -rollback-workspace   Rollback workspace migration from backup

MCP Server:
  mcp serve             Start AIWG MCP server (stdio transport)
  mcp install [target]  Generate MCP client config (claude, copilot, factory, cursor)
  mcp info              Show MCP server capabilities

Utilities:
  -prefill-cards        Prefill SDLC card metadata from team profile
  -contribute-start     Start AIWG contribution workflow
  -validate-metadata    Validate plugin/agent metadata

Channel Management:
  --use-main            Switch to edge channel (bleeding edge from main branch)
  --use-stable          Switch to stable channel (npm package)

Maintenance:
  doctor                Check installation health and diagnose issues
  -version              Show version and channel info
  -update               Check for and apply updates
  -help                 Show this help message

Platform Options:
  --provider copilot    Deploy for GitHub Copilot
  --provider factory    Deploy for Factory AI
  --provider openai     Deploy for OpenAI/Codex
  --provider windsurf   Deploy for Windsurf (EXPERIMENTAL)

Examples:
  aiwg use sdlc                    Install SDLC framework
  aiwg use all --provider factory  Install all frameworks for Factory AI
  aiwg -new                        Create new project
  aiwg doctor                      Check installation health
  aiwg --use-main                  Switch to bleeding edge mode
  aiwg mcp serve                   Start MCP server
  aiwg mcp install claude          Configure Claude Code to use AIWG MCP
  aiwg mcp install factory         Configure Factory AI to use AIWG MCP
`);
}

/**
 * Display version information
 */
async function displayVersion() {
  const info = await getVersionInfo();

  console.log(`aiwg version: ${info.version}`);
  console.log(`Channel: ${info.channel}`);

  if (info.channel === 'edge' && info.gitHash) {
    console.log(`Git: ${info.gitHash} (${info.gitBranch})`);
    console.log(`Edge path: ${info.edgePath}`);
  } else {
    console.log(`Package root: ${info.packageRoot}`);
  }
}

/**
 * Run a Node.js script from the framework
 * @param {string} scriptPath - Relative path to script from framework root
 * @param {string[]} args - Arguments to pass to script
 * @param {object} options - Execution options
 */
async function runScript(scriptPath, args = [], options = {}) {
  const frameworkRoot = await getFrameworkRoot();
  const fullPath = path.join(frameworkRoot, scriptPath);

  return new Promise((resolve, reject) => {
    const child = spawn('node', [fullPath, ...args], {
      stdio: 'inherit',
      cwd: options.cwd || process.cwd(),
    });

    child.on('close', (code) => {
      if (code === 0) {
        resolve();
      } else {
        reject(new Error(`Script exited with code ${code}`));
      }
    });

    child.on('error', reject);
  });
}

/**
 * Handle 'use' command - install and deploy a framework
 */
async function handleUse(args) {
  const framework = args[0];
  const remainingArgs = args.slice(1);

  if (!framework) {
    console.error('Error: Framework name required');
    console.log('Available: sdlc, marketing, writing, all');
    process.exit(1);
  }

  const validFrameworks = ['sdlc', 'marketing', 'writing', 'general', 'all'];
  if (!validFrameworks.includes(framework)) {
    console.error(`Error: Unknown framework '${framework}'`);
    console.log('Available: sdlc, marketing, writing, all');
    process.exit(1);
  }

  // Map framework names to deploy modes
  const modeMap = {
    sdlc: 'sdlc',
    marketing: 'marketing',
    writing: 'general',
    general: 'general',
    all: 'all',
  };

  const mode = modeMap[framework];
  const deployArgs = ['--mode', mode, '--deploy-commands', '--deploy-skills', ...remainingArgs];

  // Check if --no-utils was passed
  const skipUtils = remainingArgs.includes('--no-utils');
  const filteredArgs = deployArgs.filter(a => a !== '--no-utils');

  await runScript('tools/agents/deploy-agents.mjs', filteredArgs);

  // Deploy aiwg-utils unless --no-utils
  if (!skipUtils) {
    console.log('');
    console.log('Deploying aiwg-utils addon...');
    const frameworkRoot = await getFrameworkRoot();
    const utilsSource = path.join(frameworkRoot, 'agentic/code/addons/aiwg-utils');
    await runScript('tools/agents/deploy-agents.mjs', [
      '--source', utilsSource,
      '--deploy-commands',
      '--deploy-skills',
    ]);
  }
}

/**
 * Main CLI runner
 * @param {string[]} args - Command line arguments
 * @param {object} options - Options including packageRoot
 */
export async function run(args, options = {}) {
  const command = args[0];
  const commandArgs = args.slice(1);

  // No command - show help
  if (!command) {
    displayHelp();
    return;
  }

  // Route commands
  switch (command) {
    // Framework management
    case 'use':
      await handleUse(commandArgs);
      break;

    case 'list':
      await runScript('tools/plugin/plugin-status-cli.mjs', commandArgs);
      break;

    case 'remove':
      await runScript('tools/plugin/plugin-uninstaller-cli.mjs', commandArgs);
      break;

    // Project setup
    case '-new':
    case '--new':
      await runScript('tools/install/new-project.mjs', commandArgs);
      break;

    // Workspace management
    case '-status':
    case '--status':
    case 'status':
      await runScript('tools/cli/workspace-status.mjs', commandArgs);
      break;

    case '-migrate-workspace':
    case '--migrate-workspace':
      await runScript('tools/cli/workspace-migrate.mjs', commandArgs);
      break;

    case '-rollback-workspace':
    case '--rollback-workspace':
      await runScript('tools/cli/workspace-rollback.mjs', commandArgs);
      break;

    // MCP Server
    case 'mcp':
      const { main: mcpMain } = await import('../mcp/cli.mjs');
      await mcpMain(commandArgs);
      break;

    // Utilities
    case '-prefill-cards':
    case '--prefill-cards':
      await runScript('tools/cards/prefill-cards.mjs', commandArgs);
      break;

    case '-contribute-start':
    case '--contribute-start':
      await runScript('tools/contrib/start-contribution.mjs', commandArgs);
      break;

    case '-validate-metadata':
    case '--validate-metadata':
      await runScript('tools/cli/validate-metadata.mjs', commandArgs);
      break;

    case '-install-plugin':
    case '--install-plugin':
      await runScript('tools/plugin/plugin-installer-cli.mjs', commandArgs);
      break;

    case '-uninstall-plugin':
    case '--uninstall-plugin':
      await runScript('tools/plugin/plugin-uninstaller-cli.mjs', commandArgs);
      break;

    case '-plugin-status':
    case '--plugin-status':
      await runScript('tools/plugin/plugin-status-cli.mjs', commandArgs);
      break;

    // Legacy commands (deprecated)
    case '-deploy-agents':
    case '--deploy-agents':
      console.log('[DEPRECATED] Use: aiwg use <framework> instead');
      await runScript('tools/agents/deploy-agents.mjs', commandArgs);
      break;

    case '-deploy-commands':
    case '--deploy-commands':
      console.log('[DEPRECATED] Use: aiwg use <framework> instead');
      await runScript('tools/agents/deploy-agents.mjs', ['--deploy-commands', ...commandArgs]);
      break;

    // Maintenance
    case 'doctor':
    case '-doctor':
    case '--doctor':
      await runScript('tools/cli/doctor.mjs', commandArgs);
      break;

    case '-version':
    case '--version':
    case 'version':
      await displayVersion();
      break;

    case '-update':
    case '--update':
    case 'update':
      await forceUpdateCheck();
      break;

    case '-h':
    case '--help':
    case '-help':
    case 'help':
      displayHelp();
      break;

    default:
      console.error(`Unknown command: ${command}`);
      console.log('Run `aiwg -help` for usage information.');
      process.exit(1);
  }
}<|MERGE_RESOLUTION|>--- conflicted
+++ resolved
@@ -28,11 +28,7 @@
 
 Framework Management:
   use <framework>       Install and deploy framework (sdlc, marketing, writing, all)
-<<<<<<< HEAD
-                        Options: --no-utils, --provider <claude|factory|openai|windsurf>, --force
-=======
-                        Options: --no-utils, --provider <claude|copilot|factory|openai>, --force
->>>>>>> 25cf1d40
+                        Options: --no-utils, --provider <claude|copilot|factory|openai|windsurf>, --force
   list                  List installed frameworks and addons
   remove <id>           Remove a framework or addon
 
